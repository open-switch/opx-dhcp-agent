# opx-dhcp
This repository contains the OPX DHCP Agent files

- Data model is described through YANG
- API is accessed via CPS

The DHCP agent supports two modes of operation.

- Relay - acts as a conventional DHCP relay, inserts option 82 into the DHCP requests
- Switch Agent - transparently proxies DHCP requests and inserts option 82 into them

## Caveats - Before you start

<<<<<<< HEAD
ISC DHCP will always reply to the giaddr option set in the packet by the relay. While it knows the *actual* IP the request came from,
this information will not be used.

This results in a number of issues and limitations:

- The IP in the giaddr option must be reachable and be one of the addresses of the dhcp relay.
- ISC DHCP cannot support multiple subnets with the same addressing. If there is an address overlap on two different VLANs they have to be served by different ISC DHCP instances.
=======
ISC DHCP will *NOT* reply to relay requests if it cannot route to the relay agent ip address. This means that a subnet configured for relay mode must be reachable
from the DHCP server. I would not be surprised if other servers show similar behaviour.

In theory, in order for them to work they will know everything about an incoming
request such as the actual IP it came from, the MAC address in the packet, etc. It would be wonderful if they could just reply to that. The reality is that they
*DO NOT*, so just leave any ideas about "out of band" DHCP here and then. It has to be in-band and everything needs to be reachable and for the relay agent case - routable.
>>>>>>> c57e47af

## Principles of operation

The agent relies on the fact that OPX VLANs are "backed" by linux bridges and any learned MACs show up in the bridge forwarding database (FDB). For relay mode operation the
interface on the switch should be in L3 mode, so the agent can see DHCP traffic without any additional configuration tweaks. For agent (man in the middle) mode, the agent adds
filter rules which drop all DHCP packets while copying it to "CPU". As a result DHCP packet shows up on the backing linux bridge and creates a FDB entry which can be read
to supply option 82 information. As a side effect, these rules will also prohibit the operation of any unauthorized DHCP servers - they can be operated only on the trusted
port.

For underlying NAS and SAI implementations where drop+copy-tocpu is not possible the agent needs to use an alternative FDB search library. 

The DHCP Agent supports only basic operation and Option 82 SubType 1 insertion in this release. Future releases will add support for arbitrary "changes" and "adjustments" to the DHCP packets in addition to
basic relay and agent/Option 82 functionality.

## API documentation
The Agent API is documented in the Yang model.

## Packages

TODO

### dhcp\_agent.py
Invokes the agent. Unless mock test/mode is specified the agent will register with CPS and expect configuration from CPS.

#### Usage

`opx_dhcp.py [--verbose] [--file json_configuration.json] `

<<<<<<< HEAD
The optional file argument provides a configuration in json format from a file. If the file is specified, it will be reloaded each time the agent receives SIGHUP.
=======
The optional file argument provides a configuration in json format from a file. If the file is specified, it will be reloaded each time the agent receives SIGUSR1.
>>>>>>> c57e47af
The agent will still register with CPS and respond to configuration requests via CPS even if the file is specified.

The configuration file should be a valid json representation of a list with elements in the form {"name":"interface name", "dhcp-server":"X.X.X.X"} or 
{"name":"interface name", "trusted":"trusted upstream port"}

Any interface with dhcp-server present is configured in relay mode. Any interface where the trusted attribute is present is configured in layer 2 (snooping) mode.

#### CPS Examples

##### Setup

1. Configure a vlan interace using the [VLAN application examples](https://github.com/open-switch/opx-docs/wiki/VLAN-application-examples).
2. The VLAN must have at least one port for Layer3/Relay mode and at least 2 ports for Layer2/Snooping mode.
3. For Layer3 mode, the vlan (br100) interface must have an ip address assigned. This can eb done either directly or using [IP address application examples](https://github.com/open-switch/opx-docs/wiki/IP-address-application-examples)
4. For Layer3 mode the subnet must be reachable from the DHCP server (as per the Caveats section above).

##### DHCP Agent application examples

<<<<<<< HEAD
The agent is a systemd service and will be started by the OpenSwitch runtime at boot time. 

It can also be run from the command line for debugging purposes - f.e. `./opx_dhcp/opx_dhcp.py --verbose 1`

=======
Setup the environment (should not be needed once it is packaged). From the top directory of the source run ``export PYTHONPATH=$PYTHONPATH:`pwd` ``

Run the agent `./inocybe_dhcp/opx_dhcp.py --verbose 1`
>>>>>>> c57e47af

```python
import cps
import cps_object
import cps_utils


# make our life easy by marking dhcp-server as an ip address attribute
cps_utils.add_attr_type('dhcp-agent/if/interfaces/interface/dhcp-server', 'ipv4')

cps_obj = cps_object.CPSObject('dhcp-agent/if/interfaces/interface')

cps_obj.add_attr("if/interfaces/interface/name","br100")

cps_obj.add_attr('dhcp-agent/if/interfaces/interface/dhcp-server',"192.168.3.1")

cps_update = {'change':cps_obj.get(),'operation': 'create'}

transaction = cps.transaction([cps_update])

```

This will set up the agent in relay mode on interface br100. It is now possible to query the result in cps as well.

Alternatively,

```python
import cps
import cps_object

cps_obj = cps_object.CPSObject('dhcp-agent/if/interfaces/interface')

cps_obj.add_attr("if/interfaces/interface/name","br100")

cps_obj.add_attr('dhcp-agent/if/interfaces/interface/trusted',"e101-001-0")

cps_update = {'change':cps_obj.get(),'operation': 'create'}

transaction = cps.transaction([cps_update])

```

Presently changes of interface type are *NOT SUPPORTED* - the relay agent config must be deleted before it is changed
from Layer 3 to Layer 2 and vice versa. Changing the ip address is supported. Full support for changes will be introduced
in later releases.

As a result of [CPS Issue 84](https://github.com/open-switch/opx-cps/issues/84) the relay agent config does not show up
as a proper augment when querying the interface in CPS. It can be accessed if it is addressed directly (as in the examples).

(c) 2018 Inocybe Technologies<|MERGE_RESOLUTION|>--- conflicted
+++ resolved
@@ -11,7 +11,6 @@
 
 ## Caveats - Before you start
 
-<<<<<<< HEAD
 ISC DHCP will always reply to the giaddr option set in the packet by the relay. While it knows the *actual* IP the request came from,
 this information will not be used.
 
@@ -19,14 +18,7 @@
 
 - The IP in the giaddr option must be reachable and be one of the addresses of the dhcp relay.
 - ISC DHCP cannot support multiple subnets with the same addressing. If there is an address overlap on two different VLANs they have to be served by different ISC DHCP instances.
-=======
-ISC DHCP will *NOT* reply to relay requests if it cannot route to the relay agent ip address. This means that a subnet configured for relay mode must be reachable
-from the DHCP server. I would not be surprised if other servers show similar behaviour.
 
-In theory, in order for them to work they will know everything about an incoming
-request such as the actual IP it came from, the MAC address in the packet, etc. It would be wonderful if they could just reply to that. The reality is that they
-*DO NOT*, so just leave any ideas about "out of band" DHCP here and then. It has to be in-band and everything needs to be reachable and for the relay agent case - routable.
->>>>>>> c57e47af
 
 ## Principles of operation
 
@@ -55,11 +47,7 @@
 
 `opx_dhcp.py [--verbose] [--file json_configuration.json] `
 
-<<<<<<< HEAD
 The optional file argument provides a configuration in json format from a file. If the file is specified, it will be reloaded each time the agent receives SIGHUP.
-=======
-The optional file argument provides a configuration in json format from a file. If the file is specified, it will be reloaded each time the agent receives SIGUSR1.
->>>>>>> c57e47af
 The agent will still register with CPS and respond to configuration requests via CPS even if the file is specified.
 
 The configuration file should be a valid json representation of a list with elements in the form {"name":"interface name", "dhcp-server":"X.X.X.X"} or 
@@ -78,16 +66,9 @@
 
 ##### DHCP Agent application examples
 
-<<<<<<< HEAD
 The agent is a systemd service and will be started by the OpenSwitch runtime at boot time. 
 
 It can also be run from the command line for debugging purposes - f.e. `./opx_dhcp/opx_dhcp.py --verbose 1`
-
-=======
-Setup the environment (should not be needed once it is packaged). From the top directory of the source run ``export PYTHONPATH=$PYTHONPATH:`pwd` ``
-
-Run the agent `./inocybe_dhcp/opx_dhcp.py --verbose 1`
->>>>>>> c57e47af
 
 ```python
 import cps
